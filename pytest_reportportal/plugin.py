# This program is free software: you can redistribute it
# and/or modify it under the terms of the GPL licence

import logging
import dill as pickle
import pytest
import time
from pytest_reportportal import LAUNCH_WAIT_TIMEOUT
from .service import PyTestServiceClass
from .listener import RPReportListener

try:
    # This try/except can go away once we support pytest >= 3.3
    import _pytest.logging
    PYTEST_HAS_LOGGING_PLUGIN = True
except ImportError:
    PYTEST_HAS_LOGGING_PLUGIN = False

log = logging.getLogger(__name__)


def is_master(config):
    """
    True if the code running the given pytest.config object is running in a xdist master
    node or not running xdist at all.
    """
    return not hasattr(config, 'slaveinput')


@pytest.mark.optionalhook
def pytest_configure_node(node):
    if node.config._reportportal_configured is False:
        # Stop now if the plugin is not properly configured
        return
    node.slaveinput['py_test_service'] = pickle.dumps(node.config.py_test_service)


def pytest_sessionstart(session):
    if session.config.getoption('--collect-only', default=False) is True:
        return

    if session.config._reportportal_configured is False:
        # Stop now if the plugin is not properly configured
        return

    if not session.config.option.rp_enabled:
        return

    if is_master(session.config):
        session.config.py_test_service.init_service(
            project=session.config.getini('rp_project'),
            endpoint=session.config.getini('rp_endpoint'),
            uuid=session.config.getini('rp_uuid'),
            log_batch_size=int(session.config.getini('rp_log_batch_size')),
            ignore_errors=bool(session.config.getini('rp_ignore_errors')),
            ignored_tags=session.config.getini('rp_ignore_tags'),
            verify_ssl=session.config.getini('rp_verify_ssl'),
            retries=int(session.config.getini('retries')),
        )

        session.config.py_test_service.start_launch(
            session.config.option.rp_launch,
            tags=session.config.getini('rp_launch_tags'),
            description=session.config.option.rp_launch_description
        )
        if session.config.pluginmanager.hasplugin('xdist'):
            wait_launch(session.config.py_test_service.RP.rp_client)


@pytest.hookimpl(trylast=True)
def pytest_collection_modifyitems(session, config, items):
    if session.config._reportportal_configured is False:
        # Stop now if the plugin is not properly configured
        return

    # Items need to be sorted so that we can hierarchically report
    # * test-filename:
    #   * Test Suite:
    #     * Test case
    #
    # Hopefully sorting by fspath and parnt name will allow proper
    # order between test modules and any test classes.
    # We don't sort by nodeid because that changes the order of
    # parametrized tests which can rely on that order
    items.sort(key=lambda f: (f.fspath, f.parent.name))


def pytest_collection_finish(session):
    if session.config.getoption('--collect-only', default=False) is True:
        return

    if session.config._reportportal_configured is False:
        # Stop now if the plugin is not properly configured
        return

    session.config.py_test_service.collect_tests(session)


def wait_launch(rp_client):
    timeout = time.time() + LAUNCH_WAIT_TIMEOUT
    while not rp_client.launch_id:
        if time.time() > timeout:
            raise Exception("Launch not found")
        time.sleep(1)


def pytest_sessionfinish(session):
    if session.config.getoption('--collect-only', default=False) is True:
        return

    if session.config._reportportal_configured is False:
        # Stop now if the plugin is not properly configured
        return

    if not session.config.option.rp_enabled:
        return

    # FixMe: currently method of RP api takes the string parameter
    # so it is hardcoded
    if is_master(session.config):
        session.config.py_test_service.finish_launch(status='RP_Launch')

    session.config.py_test_service.terminate_service()


def pytest_configure(config):
    project = config.getini('rp_project')
    endpoint = config.getini('rp_endpoint')
    uuid = config.getini('rp_uuid')
    config._reportportal_configured = all([project, endpoint, uuid])
    if config._reportportal_configured is False:
        return

    if not config.option.rp_launch:
        config.option.rp_launch = config.getini('rp_launch')
    if not config.option.rp_launch_description:
        config.option.rp_launch_description = config.getini('rp_launch_description')

    if is_master(config):
        config.py_test_service = PyTestServiceClass()
    else:
        config.py_test_service = pickle.loads(config.slaveinput['py_test_service'])
        config.py_test_service.RP.listener.start()

    # set Pytest_Reporter and configure it
    if PYTEST_HAS_LOGGING_PLUGIN:
        # This check can go away once we support pytest >= 3.3
        log_level = _pytest.logging.get_actual_log_level(config, 'rp_log_level')
        if log_level is None:
            log_level = logging.NOTSET
    else:
        log_level = logging.NOTSET

    config._reporter = RPReportListener(config.py_test_service,
                                        log_level=log_level,
                                        endpoint=endpoint)

    if hasattr(config, '_reporter'):
        config.pluginmanager.register(config._reporter)


def pytest_unconfigure(config):
    if config._reportportal_configured is False:
        # Stop now if the plugin is not properly configured
        return

    if hasattr(config, '_reporter'):
        reporter = config._reporter
        del config._reporter
        config.pluginmanager.unregister(reporter)
        log.debug('RP is unconfigured')


def pytest_addoption(parser):
    group = parser.getgroup('reporting')
    group.addoption(
        '--rp-launch',
        action='store',
        dest='rp_launch',
        help='Launch name (overrides rp_launch config option)')
    group.addoption(
        '--rp-launch-description',
        action='store',
        dest='rp_launch_description',
        help='Launch description (overrides rp_launch_description config option)')

    group.addoption(
        '--reportportal',
        action='store_true',
        dest='rp_enabled',
        default=False,
        help='Enable ReportPortal plugin'
    )

    if PYTEST_HAS_LOGGING_PLUGIN:
        group.addoption(
            '--rp-log-level',
            dest='rp_log_level',
            default=None,
            help='Logging level for automated log records reporting'
        )
        parser.addini(
            'rp_log_level',
            default=None,
            help='Logging level for automated log records reporting'
        )

    parser.addini(
        'rp_uuid',
        help='UUID')

    parser.addini(
        'rp_endpoint',
        help='Server endpoint')

    parser.addini(
        'rp_project',
        help='Project name')

    parser.addini(
        'rp_launch',
        default='Pytest Launch',
        help='Launch name')

    parser.addini(
        'rp_launch_tags',
        type='args',
        help='Launch tags, i.e Performance Regression')

    parser.addini(
        'rp_tests_tags',
        type='args',
        help='Tags for all tests items, e.g. Smoke')

    parser.addini(
        'rp_launch_description',
        default='',
        help='Launch description')

    parser.addini(
        'rp_log_batch_size',
        default='20',
        help='Size of batch log requests in async mode')

    parser.addini(
        'rp_ignore_errors',
        default=False,
        type='bool',
        help='Ignore Report Portal errors (exit otherwise)')

    parser.addini(
        'rp_ignore_tags',
        type='args',
        help='Ignore specified pytest markers, i.e parametrize')

    parser.addini(
        'rp_hierarchy_dirs_level',
        default=0,
        help='Directory starting hierarchy level')

    parser.addini(
        'rp_hierarchy_dirs',
        default=False,
        type='bool',
        help='Enables hierarchy for directories')

    parser.addini(
        'rp_hierarchy_module',
        default=True,
        type='bool',
        help='Enables hierarchy for module')

    parser.addini(
        'rp_hierarchy_class',
        default=True,
        type='bool',
        help='Enables hierarchy for class')

    parser.addini(
        'rp_hierarchy_parametrize',
        default=False,
        type='bool',
        help='Enables hierarchy for parametrized tests')

    parser.addini(
        'rp_issue_marks',
        type='args',
        default='',
        help='Pytest marks to get issue information')

    parser.addini(
        'rp_issue_system_url',
        default='',
        help='URL to get issue description. Issue id from pytest mark will be added to this URL')

    parser.addini(
        'rp_verify_ssl',
        default=True,
        type='bool',
        help='Verify HTTPS calls')

    parser.addini(
<<<<<<< HEAD
        'retries',
        default='0',
        help='Amount of retries for performing REST calls to RP server')
=======
        'rp_display_suite_test_file',
        default=True,
        type='bool',
        help="In case of True, include the suite's relative file path in the launch name as a convention of "
             "'<RELATIVE_FILE_PATH>::<SUITE_NAME>'. In case of False, set the launch name to be the suite name "
             "only - this flag is relevant only when 'rp_hierarchy_module' flag is set to False")
>>>>>>> c4a5d859
<|MERGE_RESOLUTION|>--- conflicted
+++ resolved
@@ -300,15 +300,14 @@
         help='Verify HTTPS calls')
 
     parser.addini(
-<<<<<<< HEAD
-        'retries',
-        default='0',
-        help='Amount of retries for performing REST calls to RP server')
-=======
         'rp_display_suite_test_file',
         default=True,
         type='bool',
         help="In case of True, include the suite's relative file path in the launch name as a convention of "
              "'<RELATIVE_FILE_PATH>::<SUITE_NAME>'. In case of False, set the launch name to be the suite name "
              "only - this flag is relevant only when 'rp_hierarchy_module' flag is set to False")
->>>>>>> c4a5d859
+
+    parser.addini(
+        'retries',
+        default='0',
+        help='Amount of retries for performing REST calls to RP server')